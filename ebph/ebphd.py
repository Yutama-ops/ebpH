--- conflicted
+++ resolved
@@ -28,11 +28,8 @@
 import threading
 from typing import NoReturn, List
 
-<<<<<<< HEAD
+
 from ebph.logger import get_logger
-=======
-from ebph.logger import get_logger, LoggerWriter
->>>>>>> 05fad34b
 from ebph.daemon_mixin import DaemonMixin
 from ebph import defs
 
@@ -55,35 +52,13 @@
         self.auto_save = not args.nosave
         self.auto_load = not args.noload
 
-<<<<<<< HEAD
     def tick(self) -> None:
-=======
-    def tick(self):
->>>>>>> 05fad34b
         """
         Invoked on every tick in the main event loop.
         """
         self.bpf_program.on_tick()
 
-<<<<<<< HEAD
     def loop_forever(self) -> NoReturn:
-=======
-    def _init_bpf_program(self):
-        assert self.bpf_program is None
-        from ebph.bpf_program import BPFProgram
-        self.bpf_program = BPFProgram(debug=self.debug,
-                log_sequences=self.log_sequences, auto_save=self.auto_save,
-                auto_load=self.auto_load)
-        global bpf_program
-        bpf_program = self.bpf_program
-
-    def _bpf_work_loop(self):
-        while 1:
-            self.tick()
-            time.sleep(defs.TICK_SLEEP)
-
-    def loop_forever(self):
->>>>>>> 05fad34b
         """
         Main daemon setup + event loop.
         """
@@ -184,27 +159,18 @@
             ebphd.start_daemon()
         except Exception as e:
             logger.error('Unable to start daemon', exc_info=e)
-<<<<<<< HEAD
             sys.exit(-1)
-=======
->>>>>>> 05fad34b
     elif args.operation == "stop":
         try:
             ebphd.stop_daemon()
         except Exception as e:
             logger.error('Unable to stop daemon', exc_info=e)
-<<<<<<< HEAD
             sys.exit(-1)
-=======
->>>>>>> 05fad34b
     elif args.operation == "restart":
         try:
             ebphd.restart_daemon()
         except Exception as e:
             logger.error('Unable to restart daemon', exc_info=e)
-<<<<<<< HEAD
             sys.exit(-1)
-=======
->>>>>>> 05fad34b
     elif args.nodaemon:
         ebphd.loop_forever()